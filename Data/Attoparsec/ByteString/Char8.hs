--- conflicted
+++ resolved
@@ -1,13 +1,8 @@
-<<<<<<< HEAD
 {-# LANGUAGE BangPatterns, CPP, FlexibleInstances, TypeFamilies,
-=======
-{-# LANGUAGE CPP #-}
+    TypeSynonymInstances, GADTs #-}
 #if __GLASGOW_HASKELL__ >= 702
 {-# LANGUAGE Trustworthy #-} -- Imports internal modules
 #endif
-{-# LANGUAGE BangPatterns, FlexibleInstances, TypeFamilies,
->>>>>>> 556487f3
-    TypeSynonymInstances, GADTs #-}
 {-# OPTIONS_GHC -fno-warn-orphans -fno-warn-warnings-deprecations #-}
 
 -- |
