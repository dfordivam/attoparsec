--- conflicted
+++ resolved
@@ -37,29 +37,15 @@
     -- ** Byte classes
     , I.inClass
     , I.notInClass
+    , takeCount
 
     -- * Efficient string handling
-<<<<<<< HEAD
     , I.string
     , I.skipWhile
     , I.stringTransform
     , I.takeTill
     , I.takeWhile
     , I.takeWhile1
-=======
-    , string
-    , skipWhile
-    , stringTransform
-    , takeAll
-    , takeCount
-    , takeTill
-    , takeWhile
-    , takeWhile1
-
-    -- ** Combinators
-    , match
-    , notEmpty
->>>>>>> f35bd656
 
     -- * State observation functions
     , I.endOfInput
