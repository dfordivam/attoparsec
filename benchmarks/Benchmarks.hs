{-# LANGUAGE BangPatterns, CPP #-}
{-# OPTIONS_GHC -fno-warn-orphans #-}

import Control.Applicative (many)
import Control.DeepSeq (NFData(rnf))
import Criterion.Main (bench, bgroup, defaultMain, nf)
import Data.Bits
import Data.Char (isAlpha)
import Data.Word (Word32)
import Data.Word (Word8)
import Numbers (numbers)
<<<<<<< HEAD
=======
import qualified Headers
>>>>>>> 15e4090d
import Text.Parsec.Text ()
import Text.Parsec.Text.Lazy ()
import qualified Data.Attoparsec.ByteString as AB
import qualified Data.Attoparsec.ByteString.Char8 as AC
import qualified Data.Attoparsec.ByteString.Lazy as ABL
import qualified Data.Attoparsec.Text as AT
import qualified Data.Attoparsec.Text.Lazy as ATL
import qualified Data.ByteString as B
import qualified Data.ByteString.Char8 as BC
import qualified Data.ByteString.Lazy as BL
import qualified Data.Text as T
import qualified Data.Text.Lazy as TL
import qualified Text.Parsec as P

#if !MIN_VERSION_bytestring(0,10,0)
import Data.ByteString.Internal (ByteString(..))
instance NFData ByteString where
    rnf (PS _ _ _) = ()
#endif

instance NFData P.ParseError where
    rnf = rnf . show

chunksOf :: Int -> [a] -> [[a]]
chunksOf k = go
  where go xs = case splitAt k xs of
                  ([],_)  -> []
                  (y, ys) -> y : go ys

main :: IO ()
main = do
  let s  = take 1024 . cycle $ ['a'..'z'] ++ ['A'..'Z']
      !b = BC.pack s
      !bl = BL.fromChunks . map BC.pack . chunksOf 4 $ s
      !t = T.pack s
      !tl = TL.fromChunks . map T.pack . chunksOf 4 $ s
  headers <- Headers.headers
  defaultMain [
     bgroup "many" [
       bgroup "attoparsec" [
         bench "B" $ nf (AB.parse (many (AC.satisfy AC.isAlpha_ascii))) b
       , bench "BL" $ nf (ABL.parse (many (AC.satisfy AC.isAlpha_ascii))) bl
       , bench "T" $ nf (AT.parse (many (AT.satisfy AC.isAlpha_ascii))) t
       , bench "TL" $ nf (ATL.parse (many (AT.satisfy AC.isAlpha_ascii))) tl
       ]
     , bgroup "parsec" [
         bench "S" $ nf (P.parse (many (P.satisfy AC.isAlpha_ascii)) "") s
       , bench "B" $ nf (P.parse (many (P.satisfy AC.isAlpha_ascii)) "") b
       , bench "BL" $ nf (P.parse (many (P.satisfy AC.isAlpha_ascii)) "") bl
       , bench "T" $ nf (P.parse (many (P.satisfy AC.isAlpha_ascii)) "") t
       , bench "TL" $ nf (P.parse (many (P.satisfy AC.isAlpha_ascii)) "") tl
       ]
     ]
   , bgroup "comparison" [
       bgroup "many-vs-takeWhile" [
         bench "many" $ nf (AB.parse (many (AC.satisfy AC.isAlpha_ascii))) b
       , bench "takeWhile" $ nf (AB.parse (AC.takeWhile AC.isAlpha_ascii)) b
       ]
     , bgroup "letter-vs-isAlpha" [
         bench "letter" $ nf (AB.parse (many AC.letter_ascii)) b
       , bench "isAlpha" $ nf (AB.parse (many (AC.satisfy AC.isAlpha_ascii))) b
       ]
     ]
   , bgroup "takeWhile" [
       bench "isAlpha" $ nf (ABL.parse (AC.takeWhile isAlpha)) bl
     , bench "isAlpha_ascii" $ nf (ABL.parse (AC.takeWhile AC.isAlpha_ascii)) bl
     , bench "isAlpha_iso8859_15" $
       nf (ABL.parse (AC.takeWhile AC.isAlpha_iso8859_15)) bl
     ]
   , bench "word32LE" $ nf (AB.parse word32LE) b
   , bgroup "scan" [
       bench "short" $ nf (AB.parse quotedString) (BC.pack "abcdefghijk\"")
     , bench "long" $ nf (AB.parse quotedString) b
     ]
<<<<<<< HEAD
=======
   , headers
>>>>>>> 15e4090d
   , numbers
   ]

-- Benchmarks bind and (potential) bounds-check merging.
word32LE :: AB.Parser Word32
word32LE = do
    w1 <- AB.anyWord8
    w2 <- AB.anyWord8
    w3 <- AB.anyWord8
    w4 <- AB.anyWord8
    return $! (fromIntegral w1 :: Word32) +
        fromIntegral w2 `unsafeShiftL` 8 +
        fromIntegral w3 `unsafeShiftL` 16 +
        fromIntegral w4 `unsafeShiftL` 32

doubleQuote, backslash :: Word8
doubleQuote = 34
backslash = 92
{-# INLINE backslash #-}
{-# INLINE doubleQuote #-}

-- | Parse a string without a leading quote.
quotedString :: AB.Parser B.ByteString
quotedString = AB.scan False $ \s c -> if s then Just False
                                       else if c == doubleQuote
                                            then Nothing
                                            else Just (c == backslash)

#if !MIN_VERSION_base(4,5,0)
unsafeShiftL :: Bits a => a -> Int -> a
unsafeShiftL = shiftL
#endif<|MERGE_RESOLUTION|>--- conflicted
+++ resolved
@@ -9,10 +9,7 @@
 import Data.Word (Word32)
 import Data.Word (Word8)
 import Numbers (numbers)
-<<<<<<< HEAD
-=======
 import qualified Headers
->>>>>>> 15e4090d
 import Text.Parsec.Text ()
 import Text.Parsec.Text.Lazy ()
 import qualified Data.Attoparsec.ByteString as AB
@@ -87,10 +84,7 @@
        bench "short" $ nf (AB.parse quotedString) (BC.pack "abcdefghijk\"")
      , bench "long" $ nf (AB.parse quotedString) b
      ]
-<<<<<<< HEAD
-=======
    , headers
->>>>>>> 15e4090d
    , numbers
    ]
 
