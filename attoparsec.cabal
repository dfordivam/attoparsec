--- conflicted
+++ resolved
@@ -1,9 +1,5 @@
 name:            attoparsec
-<<<<<<< HEAD
 version:         0.12.0.0
-=======
-version:         0.11.3.1
->>>>>>> 08a4477f
 license:         BSD3
 license-file:    LICENSE
 category:        Text, Parsing
