--- conflicted
+++ resolved
@@ -96,25 +96,17 @@
 
 benchmark benchmarks
   type: exitcode-stdio-1.0
-<<<<<<< HEAD
   hs-source-dirs: benchmarks, .
+  ghc-options: -O2 -Wall
   main-is: Benchmarks.hs
   other-modules:
+    Headers
     Numbers
-
   ghc-options: -O2 -Wall
 
   if flag(developer)
     ghc-options: -Werror
 
-=======
-  hs-source-dirs: benchmarks
-  ghc-options: -O2 -Wall
-  main-is: Benchmarks.hs
-  other-modules:
-    Headers
-    Numbers
->>>>>>> 15e4090d
   build-depends:
     base == 4.*,
     array,
