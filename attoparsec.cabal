--- conflicted
+++ resolved
@@ -44,11 +44,7 @@
                  containers,
                  deepseq,
                  text >= 0.11.3.1,
-<<<<<<< HEAD
-                 scientific >= 0.2 && < 0.3
-=======
                  scientific >= 0.3.1
->>>>>>> ce97ed12
 
   exposed-modules: Data.Attoparsec
                    Data.Attoparsec.ByteString
